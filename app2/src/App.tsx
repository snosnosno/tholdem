import React, { Suspense } from 'react';
import { Routes, Route, Navigate } from 'react-router-dom';

// Feature Flags
import { FEATURE_FLAGS, MAINTENANCE_ALLOWED_ROLES } from './config/features';

// Auth pages - load immediately for better UX
import ForgotPassword from './pages/ForgotPassword';
import Login from './pages/Login';
import SignUp from './pages/SignUp';
import ConsentPage from './pages/ConsentPage';
import RequireEmailVerification from './components/auth/RequireEmailVerification';

// Coming Soon page
import ComingSoon from './components/ComingSoon';

// Maintenance page
import MaintenancePage from './pages/MaintenancePage';

import { Layout } from './components/layout/Layout';
import PrivateRoute from './components/auth/PrivateRoute';
import RoleBasedRoute from './components/auth/RoleBasedRoute';
import { ToastContainer } from './components/Toast';
import LoadingSpinner from './components/LoadingSpinner';
import { useAuth } from './contexts/AuthContext';
import NetworkStatusIndicator from './components/NetworkStatusIndicator';
<<<<<<< HEAD

// Provider 그룹 - 중첩 최적화
import { CoreProviders, DataProviders } from './components/providers';

// Capacitor 네이티브 서비스 초기화 컴포넌트
import CapacitorInitializer from './components/capacitor/CapacitorInitializer';

// 초기화 유틸리티
=======
// Zustand 마이그레이션: Context 대신 Adapter 사용
import { TournamentProvider } from './contexts/TournamentContextAdapter';
// UnifiedDataInitializer - Zustand Store 초기화
import { UnifiedDataInitializer } from './components/UnifiedDataInitializer';
// TournamentDataContext - 토너먼트 데이터 전역 관리
import { TournamentDataProvider } from './contexts/TournamentDataContext';
// DateFilterStore - 날짜 선택 상태 관리 (Zustand, Provider 불필요)
// ThemeContext - 다크모드 지원
import { ThemeProvider } from './contexts/ThemeContext';
// ChipContext - 칩 잔액 관리
import { ChipProvider } from './contexts/ChipContext';
>>>>>>> fa59a4bb
import { firebaseConnectionManager } from './utils/firebaseConnectionManager';
import { performanceMonitor } from './utils/performanceMonitor';
import { initializePerformance } from './utils/firebasePerformance';
import { initializeFontOptimization } from './utils/fontOptimizer';
import { initializeOfflineSupport } from './utils/offlineSupport';
import { logger } from './utils/logger';
// i18n 초기화
import './i18n/config';



// Import grouped lazy chunks for optimized bundle splitting
import {
  adminChunk,
  staffChunk,
  jobManagementChunk,
  tournamentChunk,
  coreChunk
} from './utils/lazyChunks';

// Notification Pages
const NotificationTestPage = React.lazy(() => import('./pages/NotificationTestPage'));
const AnnouncementsPage = React.lazy(() => import('./pages/AnnouncementsPage'));
const NotificationSettingsPage = React.lazy(() => import('./pages/NotificationSettingsPage'));

// Job Posting Approval Page (Admin Only)
const ApprovalManagementPage = React.lazy(() => import('./pages/ApprovalManagementPage'));

// Payment Pages
const ChipRechargePage = React.lazy(() => import('./pages/ChipRechargePage'));
const PaymentTermsPage = React.lazy(() => import('./pages/payment/PaymentTermsPage'));
const PaymentSuccessPage = React.lazy(() => import('./pages/payment/PaymentSuccessPage'));
const PaymentFailPage = React.lazy(() => import('./pages/payment/PaymentFailPage'));
const PaymentHistoryPage = React.lazy(() => import('./pages/payment/PaymentHistoryPage'));
const ChipHistoryPage = React.lazy(() => import('./pages/chip/ChipHistoryPage'));

// Subscription Pages
const SubscriptionPage = React.lazy(() => import('./pages/subscription/SubscriptionPage'));

// Admin Chip Management
const ChipManagementPage = React.lazy(() => import('./pages/admin/ChipManagementPage'));
const RefundBlacklistPage = React.lazy(() => import('./pages/admin/RefundBlacklistPage'));

// Settings & Legal Pages
const SettingsPage = React.lazy(() => import('./pages/SettingsPage'));
const VerificationSettingsPage = React.lazy(() => import('./pages/settings/VerificationSettingsPage'));
const TermsOfServicePage = React.lazy(() => import('./pages/legal/TermsOfServicePage'));
const PrivacyPolicyPage = React.lazy(() => import('./pages/legal/PrivacyPolicyPage'));

// Extract components from chunks
const {
  ApprovalPage,
  CEODashboard,
  UserManagementPage,
  InquiryManagementPage,
} = adminChunk;

const {
  AttendancePage,
  AvailableTimesPage,
  MySchedulePage,
} = staffChunk;

const {
  JobBoardPage,
  JobPostingAdminPage,
  JobPostingDetailPage,
  StaffNewPage,
} = jobManagementChunk;

const {
  ParticipantsPage,
  TablesPage,
  TournamentsPage,
  // PrizesPage, // 비활성화 - 추후 업데이트 예정
  ShiftSchedulePage,
} = tournamentChunk;

const {
  LandingPage,
  ProfilePage,
  SupportPage,
} = coreChunk;

// 알림 페이지 (Lazy Load)
const NotificationsPage = React.lazy(() => import('./pages/NotificationsPage'));


// A component to handle role-based redirection for authenticated users
const AppRedirect: React.FC = () => {
  const { isAdmin } = useAuth(); // isAdmin is kept for compatibility
  return isAdmin ? <Navigate to="/app/admin/ceo-dashboard" replace /> : <Navigate to="/app/profile" replace />;
};

// Maintenance mode checker component
const MaintenanceModeCheck: React.FC<{ children: React.ReactNode }> = ({ children }) => {
  const { currentUser, role, loading } = useAuth();

  // 로딩 중이면 로딩 스피너 표시
  if (loading) {
    return <LoadingSpinner />;
  }

  // 점검 모드가 활성화되어 있고, 사용자가 로그인했으며, 허용된 역할이 아닌 경우
  if (
    FEATURE_FLAGS.MAINTENANCE_MODE &&
    currentUser &&
    !MAINTENANCE_ALLOWED_ROLES.includes(role as typeof MAINTENANCE_ALLOWED_ROLES[number])
  ) {
    return <MaintenancePage />;
  }

  // 정상적으로 앱 렌더링
  return <>{children}</>;
};

const App: React.FC = () => {
  // Firebase 자동 복구 활성화 및 성능 모니터링
  React.useEffect(() => {
    const initializeApp = async () => {
      firebaseConnectionManager.enableAutoRecovery();

      // Firebase Performance 초기화
      initializePerformance();

      // 폰트 최적화 초기화 (가장 먼저 실행)
      initializeFontOptimization();

      // Firebase 오프라인 지원 초기화
      await initializeOfflineSupport({
        enablePersistence: true,
        synchronizeTabs: false, // 다중 탭 지원은 비활성화 (안정성을 위해)
        cacheSizeBytes: 40 * 1024 * 1024, // 40MB 캐시
      });

      // 성능 모니터링 시작
      performanceMonitor.measureWebVitals();
      performanceMonitor.measureMemory();

      // Web Vitals 측정 (P3-3: 성능 메트릭)
      const { measureWebVitals } = await import('./utils/performanceMetrics');
      measureWebVitals();

      // 이미지 프리로딩 비활성화 (preload 경고 방지)
      // 이미지는 실제 사용 시점에 로딩됨
      logger.debug('이미지 프리로딩이 비활성화되었습니다 (성능 최적화)');
    };

    initializeApp();

    // 페이지 로드 완료 후 번들 크기 분석
    window.addEventListener('load', () => {
      performanceMonitor.analyzeBundleSize();
    });

    return () => {
      performanceMonitor.cleanup();
    };
  }, []);

  return (
<<<<<<< HEAD
    <CoreProviders>
      <MaintenanceModeCheck>
        <CapacitorInitializer>
          <DataProviders>
            {/* 네트워크 상태 표시 */}
            <NetworkStatusIndicator position="top" />

            <Routes>
=======
    <ErrorBoundary>
      <FirebaseErrorBoundary>
        <QueryClientProvider client={queryClient}>
          <ThemeProvider>
            <AuthProvider>
              <ChipProvider>
                <MaintenanceModeCheck>
                  <CapacitorInitializer>
                    <UnifiedDataInitializer>
                      <TournamentProvider>
                        <TournamentDataProvider>
                          {/* DateFilterProvider 제거 - Zustand Store 사용 */}
                          {/* 네트워크 상태 표시 */}
                          <NetworkStatusIndicator position="top" />

                <Routes>
>>>>>>> fa59a4bb
                {/* Public Routes */}
                <Route path="/" element={<Suspense fallback={<LoadingSpinner />}><LandingPage /></Suspense>} />
                <Route path="/login" element={<Login />} />
                  <Route path="/signup" element={<SignUp />} />
                  <Route path="/forgot-password" element={<ForgotPassword />} />
                  <Route path="/consent" element={<ConsentPage />} />

                  {/* Legal Documents - Public Access (회원가입 시 확인 가능해야 함) */}
                  <Route path="/terms-of-service" element={<Suspense fallback={<LoadingSpinner />}><TermsOfServicePage /></Suspense>} />
                  <Route path="/privacy-policy" element={<Suspense fallback={<LoadingSpinner />}><PrivacyPolicyPage /></Suspense>} />

                  {/* Payment Routes - Public (토스페이먼츠 리다이렉트) */}
                  <Route path="/payment/terms" element={<Suspense fallback={<LoadingSpinner />}><PaymentTermsPage /></Suspense>} />
                  <Route path="/payment/success" element={<Suspense fallback={<LoadingSpinner />}><PaymentSuccessPage /></Suspense>} />
                  <Route path="/payment/fail" element={<Suspense fallback={<LoadingSpinner />}><PaymentFailPage /></Suspense>} />

                  {/* Authenticated Routes */}
                  <Route path="/app" element={<PrivateRoute />}>
                    <Route path="/app" element={
                      <RequireEmailVerification>
                        <Layout />
                      </RequireEmailVerification>
                    }>
                      <Route index element={<AppRedirect />} />
                      <Route path="profile" element={<Suspense fallback={<LoadingSpinner />}><ProfilePage /></Suspense>} />
                      <Route path="profile/:userId" element={<Suspense fallback={<LoadingSpinner />}><ProfilePage /></Suspense>} />

                      {/* 알림 센터 */}
                      <Route path="notifications" element={<Suspense fallback={<LoadingSpinner />}><NotificationsPage /></Suspense>} />
                      <Route path="notification-settings" element={<Suspense fallback={<LoadingSpinner />}><NotificationSettingsPage /></Suspense>} />
                      <Route path="test-notifications" element={<Suspense fallback={<LoadingSpinner />}><NotificationTestPage /></Suspense>} />
                      <Route path="announcements" element={<Suspense fallback={<LoadingSpinner />}><AnnouncementsPage /></Suspense>} />

                      {/* 설정 */}
                      <Route path="settings" element={<Suspense fallback={<LoadingSpinner />}><SettingsPage /></Suspense>} />
                      <Route path="settings/verification" element={<Suspense fallback={<LoadingSpinner />}><VerificationSettingsPage /></Suspense>} />

                      {/* 칩 관련 */}
                      <Route path="chip/recharge" element={<Suspense fallback={<LoadingSpinner />}><ChipRechargePage /></Suspense>} />
                      <Route path="chip/history" element={<Suspense fallback={<LoadingSpinner />}><ChipHistoryPage /></Suspense>} />

                      {/* 결제 관련 */}
                      <Route path="payment/history" element={<Suspense fallback={<LoadingSpinner />}><PaymentHistoryPage /></Suspense>} />

                      {/* 구독 관련 */}
                      <Route path="subscription" element={<Suspense fallback={<LoadingSpinner />}><SubscriptionPage /></Suspense>} />

                      {/* Dealer facing routes */}
                      <Route path="jobs" element={<Suspense fallback={<LoadingSpinner />}><JobBoardPage /></Suspense>} />
                      <Route path="my-schedule" element={<Suspense fallback={<LoadingSpinner />}><MySchedulePage /></Suspense>} />
                      <Route path="schedule" element={<Suspense fallback={<LoadingSpinner />}><MySchedulePage /></Suspense>} />
                      <Route path="attendance" element={<Suspense fallback={<LoadingSpinner />}><AttendancePage /></Suspense>} />
                      <Route path="available-times" element={<Suspense fallback={<LoadingSpinner />}><AvailableTimesPage /></Suspense>} />
                      <Route path="support" element={<Suspense fallback={<LoadingSpinner />}><SupportPage /></Suspense>} />

                      {/* Tournament Management - All authenticated users */}
                      <Route path="tournaments" element={
                        FEATURE_FLAGS.TOURNAMENTS ? (
                          <Suspense fallback={<LoadingSpinner />}><TournamentsPage /></Suspense>
                        ) : (
                          <ComingSoon feature="토너먼트 관리" />
                        )
                      } />
                      <Route path="participants" element={
                        FEATURE_FLAGS.PARTICIPANTS ? (
                          <Suspense fallback={<LoadingSpinner />}><ParticipantsPage /></Suspense>
                        ) : (
                          <ComingSoon feature="참가자 관리" />
                        )
                      } />
                      <Route path="tables" element={
                        FEATURE_FLAGS.TABLES ? (
                          <Suspense fallback={<LoadingSpinner />}><TablesPage /></Suspense>
                        ) : (
                          <ComingSoon feature="테이블 관리" />
                        )
                      } />

                      {/* Admin & Manager Routes */}
                      <Route path="admin" element={<RoleBasedRoute allowedRoles={['admin', 'manager']} />}>
                        <Route path="staff/new" element={<Suspense fallback={<LoadingSpinner />}><StaffNewPage /></Suspense>} />
                        <Route path="shift-schedule" element={
                          FEATURE_FLAGS.SHIFT_SCHEDULE ? (
                            <Suspense fallback={<LoadingSpinner />}><ShiftSchedulePage /></Suspense>
                          ) : (
                            <ComingSoon feature="교대 관리" />
                          )
                        } />
                        {/* 상금관리 페이지 - 추후 업데이트 예정 */}
                        <Route path="prizes" element={
                          FEATURE_FLAGS.PRIZES ? (
                            <ComingSoon feature="상금 관리" />
                          ) : (
                            <ComingSoon feature="상금 관리" />
                          )
                        } />
                      </Route>

                      {/* Job Posting Management - Admin, Manager, Staff with permission */}
                      <Route path="admin" element={<RoleBasedRoute allowedRoles={['admin', 'manager', 'staff']} />}>
                        <Route path="job-postings" element={<Suspense fallback={<LoadingSpinner />}><JobPostingAdminPage /></Suspense>} />
                        <Route path="job-posting/:id" element={<Suspense fallback={<LoadingSpinner />}><JobPostingDetailPage /></Suspense>} />
                      </Route>

                      {/* Admin Only Route */}
                      <Route path="admin" element={<RoleBasedRoute allowedRoles={['admin']} />}>
                          <Route path="ceo-dashboard" element={<Suspense fallback={<LoadingSpinner />}><CEODashboard /></Suspense>} />
                          <Route path="approvals" element={<Suspense fallback={<LoadingSpinner />}><ApprovalPage /></Suspense>} />
                          <Route path="user-management" element={<Suspense fallback={<LoadingSpinner />}><UserManagementPage /></Suspense>} />
                          <Route path="inquiries" element={<Suspense fallback={<LoadingSpinner />}><InquiryManagementPage /></Suspense>} />
                          <Route path="job-posting-approvals" element={<Suspense fallback={<LoadingSpinner />}><ApprovalManagementPage /></Suspense>} />
                          <Route path="chip-management" element={<Suspense fallback={<LoadingSpinner />}><ChipManagementPage /></Suspense>} />
                          <Route path="refund-blacklist" element={<Suspense fallback={<LoadingSpinner />}><RefundBlacklistPage /></Suspense>} />
                      </Route>
                    </Route>
                  </Route>
<<<<<<< HEAD
            </Routes>
          </DataProviders>
        </CapacitorInitializer>
      </MaintenanceModeCheck>
      <ToastContainer />
    </CoreProviders>
=======
                </Routes>
                      </TournamentDataProvider>
                    </TournamentProvider>
                  </UnifiedDataInitializer>
                </CapacitorInitializer>
              </MaintenanceModeCheck>
              </ChipProvider>
            </AuthProvider>
            <ToastContainer />
          </ThemeProvider>
        </QueryClientProvider>
      </FirebaseErrorBoundary>
    </ErrorBoundary>
>>>>>>> fa59a4bb
  );
}

export default App;<|MERGE_RESOLUTION|>--- conflicted
+++ resolved
@@ -1,4 +1,6 @@
+import { QueryClient, QueryClientProvider } from '@tanstack/react-query';
 import React, { Suspense } from 'react';
+// import { lazyWithRetry } from './utils/lazyWithRetry';
 import { Routes, Route, Navigate } from 'react-router-dom';
 
 // Feature Flags
@@ -17,23 +19,15 @@
 // Maintenance page
 import MaintenancePage from './pages/MaintenancePage';
 
+import FirebaseErrorBoundary from './components/errors/FirebaseErrorBoundary';
+import ErrorBoundary from './components/errors/ErrorBoundary';
 import { Layout } from './components/layout/Layout';
 import PrivateRoute from './components/auth/PrivateRoute';
 import RoleBasedRoute from './components/auth/RoleBasedRoute';
 import { ToastContainer } from './components/Toast';
 import LoadingSpinner from './components/LoadingSpinner';
-import { useAuth } from './contexts/AuthContext';
+import { AuthProvider, useAuth } from './contexts/AuthContext';
 import NetworkStatusIndicator from './components/NetworkStatusIndicator';
-<<<<<<< HEAD
-
-// Provider 그룹 - 중첩 최적화
-import { CoreProviders, DataProviders } from './components/providers';
-
-// Capacitor 네이티브 서비스 초기화 컴포넌트
-import CapacitorInitializer from './components/capacitor/CapacitorInitializer';
-
-// 초기화 유틸리티
-=======
 // Zustand 마이그레이션: Context 대신 Adapter 사용
 import { TournamentProvider } from './contexts/TournamentContextAdapter';
 // UnifiedDataInitializer - Zustand Store 초기화
@@ -45,7 +39,6 @@
 import { ThemeProvider } from './contexts/ThemeContext';
 // ChipContext - 칩 잔액 관리
 import { ChipProvider } from './contexts/ChipContext';
->>>>>>> fa59a4bb
 import { firebaseConnectionManager } from './utils/firebaseConnectionManager';
 import { performanceMonitor } from './utils/performanceMonitor';
 import { initializePerformance } from './utils/firebasePerformance';
@@ -55,6 +48,9 @@
 // i18n 초기화
 import './i18n/config';
 
+// Capacitor 네이티브 서비스 초기화 컴포넌트
+import CapacitorInitializer from './components/capacitor/CapacitorInitializer';
+
 
 
 // Import grouped lazy chunks for optimized bundle splitting
@@ -162,6 +158,18 @@
   return <>{children}</>;
 };
 
+// Create a client with optimized cache settings
+const queryClient = new QueryClient({
+  defaultOptions: {
+    queries: {
+      staleTime: 5 * 60 * 1000, // 5 minutes
+      gcTime: 10 * 60 * 1000, // 10 minutes (formerly cacheTime)
+      retry: 2,
+      refetchOnWindowFocus: false,
+    },
+  },
+});
+
 const App: React.FC = () => {
   // Firebase 자동 복구 활성화 및 성능 모니터링
   React.useEffect(() => {
@@ -207,16 +215,6 @@
   }, []);
 
   return (
-<<<<<<< HEAD
-    <CoreProviders>
-      <MaintenanceModeCheck>
-        <CapacitorInitializer>
-          <DataProviders>
-            {/* 네트워크 상태 표시 */}
-            <NetworkStatusIndicator position="top" />
-
-            <Routes>
-=======
     <ErrorBoundary>
       <FirebaseErrorBoundary>
         <QueryClientProvider client={queryClient}>
@@ -233,7 +231,6 @@
                           <NetworkStatusIndicator position="top" />
 
                 <Routes>
->>>>>>> fa59a4bb
                 {/* Public Routes */}
                 <Route path="/" element={<Suspense fallback={<LoadingSpinner />}><LandingPage /></Suspense>} />
                 <Route path="/login" element={<Login />} />
@@ -350,14 +347,6 @@
                       </Route>
                     </Route>
                   </Route>
-<<<<<<< HEAD
-            </Routes>
-          </DataProviders>
-        </CapacitorInitializer>
-      </MaintenanceModeCheck>
-      <ToastContainer />
-    </CoreProviders>
-=======
                 </Routes>
                       </TournamentDataProvider>
                     </TournamentProvider>
@@ -371,7 +360,6 @@
         </QueryClientProvider>
       </FirebaseErrorBoundary>
     </ErrorBoundary>
->>>>>>> fa59a4bb
   );
 }
 

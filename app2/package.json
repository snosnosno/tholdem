{
  "name": "app",
  "version": "0.2.3",
  "private": true,
  "dependencies": {
    "@capacitor/android": "^7.4.3",
    "@capacitor/camera": "^7.0.2",
    "@capacitor/core": "^7.4.3",
    "@capacitor/ios": "^7.4.3",
    "@capacitor/keyboard": "^7.0.3",
    "@capacitor/local-notifications": "^7.0.3",
    "@capacitor/push-notifications": "^7.0.3",
    "@capacitor/status-bar": "^7.0.3",
    "@dnd-kit/core": "^6.3.1",
    "@dnd-kit/sortable": "^10.0.0",
    "@dnd-kit/utilities": "^3.2.2",
    "@heroicons/react": "^2.2.0",
    "@sentry/react": "^10.0.0",
    "@tanstack/react-query": "^5.17.0",
    "@tanstack/react-table": "^8.21.3",
    "@types/dompurify": "^3.0.5",
    "@types/kakao-js-sdk": "^1.39.5",
    "@types/react-window": "^1.8.8",
    "crypto-js": "^4.2.0",
    "date-fns": "^4.1.0",
    "dompurify": "^3.2.6",
    "firebase": "^11.9.1",
    "html5-qrcode": "^2.3.8",
    "i18next": "^23.15.1",
    "i18next-browser-languagedetector": "^8.2.0",
    "i18next-http-backend": "^3.0.2",
    "qrcode.react": "^4.2.0",
    "react": "^18.2.0",
    "react-dom": "^18.2.0",
    "react-firebase-hooks": "^5.1.1",
    "react-i18next": "^14.1.3",
    "react-image-crop": "^11.0.10",
    "react-router-dom": "^6.14.2",
    "react-scripts": "5.0.0",
    "react-window": "^1.8.11",
    "tailwindcss": "^3.3.3",
    "web-vitals": "^5.0.3",
    "xlsx": "^0.18.5",
    "zod": "^3.23.8",
    "zustand": "^5.0.7"
  },
  "scripts": {
    "start": "react-scripts start",
    "build": "react-scripts build --no-eslint",
    "test": "react-scripts test",
    "eject": "react-scripts eject",
    "analyze": "npm run build && npx serve -s build",
    "lint": "eslint src --ext .ts,.tsx",
    "lint:fix": "eslint src --ext .ts,.tsx --fix",
    "type-check": "tsc --noEmit",
    "format": "prettier --write \"src/**/*.{ts,tsx,js,jsx,json,css,md}\"",
    "format:check": "prettier --check \"src/**/*.{ts,tsx,js,jsx,json,css,md}\"",
    "test:coverage": "npm test -- --coverage --watchAll=false",
    "test:ci": "npm test -- --watchAll=false --passWithNoTests",
    "analyze:bundle": "npm run build && npx source-map-explorer 'build/static/js/*.js'",
    "analyze:bundle:interactive": "npm run build:stats && npx webpack-bundle-analyzer build/bundle-stats.json -m static -r build/bundle-report.html -O",
    "build:stats": "react-scripts build --stats",
    "emulators": "cd .. && firebase emulators:start --only functions,auth,firestore",
    "dev": "npm run emulators & npm run start",
    "deploy:hosting": "cd .. && firebase deploy --only hosting",
    "deploy:functions": "cd .. && firebase deploy --only functions",
    "deploy:all": "npm run build && cd .. && firebase deploy",
    "deploy:preview": "npm run build && cd .. && firebase hosting:channel:deploy preview",
    "quality": "npm run lint && npm run format:check && npm run type-check",
    "quality:fix": "npm run lint:fix && npm run format",
    "test:e2e": "playwright test",
    "test:e2e:ui": "playwright test --ui",
    "test:e2e:debug": "playwright test --debug",
    "test:e2e:headed": "playwright test --headed",
    "test:e2e:verbose": "E2E_DEBUG=true playwright test",
    "test:e2e:debug-verbose": "E2E_DEBUG=true playwright test --debug",
    "test:e2e:report": "playwright show-report",
    "docs:update": "node ../scripts/update-docs.js",
    "docs:check": "node ../scripts/check-docs.js",
    "docs:changelog": "node ../scripts/generate-changelog.js",
    "setup-hooks": "node ../scripts/setup-git-hooks.js"
  },
  "jest": {
    "transformIgnorePatterns": [
      "node_modules/(?!((jest-)?react-native|@react-native(-community)?)|react-dnd|@dnd-kit|dnd-core|@react-dnd/.*|react-dnd-html5-backend|@firebase|firebase|web-vitals)"
    ],
    "moduleNameMapper": {
      "^react$": "<rootDir>/node_modules/react",
      "^@/(.*)$": "<rootDir>/src/$1"
    },
<<<<<<< HEAD
    "testMatch": [
      "**/__tests__/**/*.test.{js,jsx,ts,tsx}",
      "**/*.test.{js,jsx,ts,tsx}",
      "**/__tests__/**/*.spec.{js,jsx,ts,tsx}",
      "**/*.spec.{js,jsx,ts,tsx}"
    ]
=======
    "collectCoverageFrom": [
      "src/components/notifications/NotificationDropdown.tsx"
    ],
    "coverageThreshold": {
      "src/components/notifications/NotificationDropdown.tsx": {
        "branches": 85,
        "functions": 85,
        "lines": 85,
        "statements": 85
      }
    }
>>>>>>> adec9fcc
  },
  "eslintConfig": {
    "extends": [
      "react-app",
      "react-app/jest"
    ]
  },
  "browserslist": {
    "production": [
      ">0.2%",
      "not dead",
      "not op_mini all"
    ],
    "development": [
      "last 1 chrome version",
      "last 1 firefox version",
      "last 1 safari version"
    ]
  },
  "devDependencies": {
    "@capacitor/cli": "^7.4.3",
    "@playwright/test": "^1.55.0",
    "@testing-library/jest-dom": "^5.17.0",
    "@testing-library/react": "^14.0.0",
    "@testing-library/user-event": "^14.6.1",
    "@types/crypto-js": "^4.2.2",
    "@types/jest": "^29.5.3",
    "@types/jest-axe": "^3.5.9",
    "@types/node": "^24.3.0",
    "@types/react": "^18.3.23",
    "@types/react-dom": "^18.2.7",
    "@types/testing-library__react": "^10.0.1",
    "fake-indexeddb": "^6.2.2",
    "jest-axe": "^10.0.0",
    "prettier": "^3.6.2",
    "source-map-explorer": "^2.5.3",
    "typescript": "^4.9.5",
    "webpack-bundle-analyzer": "^4.10.2"
  }
}<|MERGE_RESOLUTION|>--- conflicted
+++ resolved
@@ -88,14 +88,12 @@
       "^react$": "<rootDir>/node_modules/react",
       "^@/(.*)$": "<rootDir>/src/$1"
     },
-<<<<<<< HEAD
     "testMatch": [
       "**/__tests__/**/*.test.{js,jsx,ts,tsx}",
       "**/*.test.{js,jsx,ts,tsx}",
       "**/__tests__/**/*.spec.{js,jsx,ts,tsx}",
       "**/*.spec.{js,jsx,ts,tsx}"
-    ]
-=======
+    ],
     "collectCoverageFrom": [
       "src/components/notifications/NotificationDropdown.tsx"
     ],
@@ -107,7 +105,6 @@
         "statements": 85
       }
     }
->>>>>>> adec9fcc
   },
   "eslintConfig": {
     "extends": [
